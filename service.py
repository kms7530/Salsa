from __future__ import annotations
import sys
import os
import subprocess
import tempfile
import hashlib
import os
import shutil
from pathlib import Path
from typing import Annotated, Callable, Dict, List

import bentoml
import easyocr
import numpy as np
import torch
from bentoml.validators import ContentType
from decord import VideoReader, cpu
from groundingdino.util.inference import load_image, load_model, predict
from longva.constants import IMAGE_TOKEN_INDEX
from longva.mm_utils import process_images, tokenizer_image_token
from longva.model.builder import load_pretrained_model
from PIL.Image import Image as PILImage
from qwen_vl_utils import process_vision_info
from transformers import AutoProcessor, Qwen2VLForConditionalGeneration

from config import Config
from memory_check.utils import check_system_memory, print_memory_check_result


def convert_video_to_mpeg4(input_path, output_path):
    """
    비디오를 MPEG-4 형식으로 변환하도록 cmd 명령어 수행.
    """
    cmd = [
        "ffmpeg",
        "-i",
        str(input_path),
        "-c:v",
        "mpeg4",
        "-c:a",
        "copy",
        str(output_path),
    ]
    subprocess.run(cmd, check=True)


def safe_video_processing(func):
    """
    비디오 처리 함수 데코레이터
    오류 발생 시 MPEG-4로 변환 후 재시도합니다.
    """

    def wrapper(*args, **kwargs):
        try:
            return func(*args, **kwargs)
        except Exception as e:
            print(f"원본 비디오 처리 중 오류 발생: {e}")
            print("MPEG-4로 변환 후 재시도합니다.")

            # 임시 파일 생성
            with tempfile.NamedTemporaryFile(suffix=".mp4", delete=False) as temp_file:
                temp_path = Path(temp_file.name)

            try:
                # 비디오 변환
                convert_video_to_mpeg4(args[1], temp_path)

                # 변환된 비디오로 함수 재실행
                new_args = list(args)
                new_args[1] = temp_path
                result = func(*new_args, **kwargs)

                return result
            finally:
                # 임시 파일 삭제
                os.unlink(temp_path)

    return wrapper


@bentoml.service(
    resources={"cpu": "2"},
    traffic={"timeout": 30},
)
class VisionLanguage:
    def __init__(self) -> None:
        """BentoML 서비스 구동을 위한 모델과 기타 객체 및 옵션 생성."""
        self.model_path = Config.PREF_VLM["model_name"]

        # 모델 설정이 LongVA인 경우.
        if "LongVA" in self.model_path:
            self.gen_kwargs = Config.PREF_VLM["gen_kwargs"]
            self.max_frames_num = Config.PREF_VLM["max_frames_num"]
            self.tokenizer, self.model, self.image_processor, _ = load_pretrained_model(
                self.model_path, None, "longva", device_map="cuda:0"
            )
        # 모델 설정이 Qwen2-VL인 경우.
        elif "Qwen2-VL" in self.model_path:
            self.model = Qwen2VLForConditionalGeneration.from_pretrained(
                self.model_path,
                device_map="auto",
                # Flash attention 2 관련 설정.
                torch_dtype=(
                    torch.bfloat16 if Config.PREF_VLM["use_flash_attn"] else "auto"
                ),
                attn_implementation=(
                    "flash_attention_2" if Config.PREF_VLM["use_flash_attn"] else ""
                ),
            )
            self.processor = AutoProcessor.from_pretrained(self.model_path)
        else:
            raise Exception(f"지원되지 않는 모델: {self.model_path}")

    def __callback_by_model(self, dict_fn_callback: Callable, **kwargs) -> str:
        """모델 설정에 맞는 함수를 호출한 후 결과를 반환하는 함수.

        Args:
            dict_fn_callback (Callable): 모델별 호출 함수를 가진 dictionary.
        """

        result = None

        if "LongVA" in self.model_path:
            result = dict_fn_callback["LongVA"](**kwargs)
        elif "Qwen2-VL" in self.model_path:
            result = dict_fn_callback["Qwen2-VL"](**kwargs)
        else:
            raise Exception(f"지원되지 않는 모델: {self.model_path}")

        return result

    def __generate_prompt_longva(self, prompt: str) -> torch.Tensor:
        """LongVA 모델을 이용해, 입력된 프롬프트를 모델에서 추론 가능하게 변환하여 Tensor로 반환하는 함수.

        Args:
            prompt (str): 모델에 추론시 이용할 프롬프트.

        Returns:
            torch.Tensor: 모델에 입력 가능한 Tensor
        """

        prompt = f"<|im_start|>system\nYou are a helpful assistant.<|im_end|>\n<|im_start|>user\n<image>\n{prompt}<|im_end|>\n<|im_start|>assistant\n"
        input_ids = (
            tokenizer_image_token(
                prompt, self.tokenizer, IMAGE_TOKEN_INDEX, return_tensors="pt"
            )
            .unsqueeze(0)
            .to(self.model.device)
        )

        return input_ids

    def __run_inference_longva(
        self,
        prompt: str,
        modalities: str,
        image: PILImage = None,
        video_path: Path = "",
    ) -> str:
        """LongVA 모델을 이용해, modality에 따른 추론 후 결과를 반환하는 내부 함수.

        Args:
            prompt (str): 모델 추론시 사용될 프롬프트.
            modalities (str): 입력되는 데이터의 종류(video / image)
            image (PILImage, optional): 추론시 사용될 이미지 객체. Defaults to None.
            video_path (Path, optional): 추론시 사용될 비디오의 경로. Defaults to "".

        Returns:
            str: 추론한 결과 텍스트.
        """

        # 프롬프트 생성 및 토큰으로 변환.
        input_ids = self.__generate_prompt_longva(prompt)

        # Modality에 따른 추론 결과 가져오기.
        if modalities == "video":
            # 비디오 파일 불러오기.
            vr = VideoReader(str(video_path), ctx=cpu(0))
            total_frame_num = len(vr)
            uniform_sampled_frames = np.linspace(
                0, total_frame_num - 1, self.max_frames_num, dtype=int
            )

            frame_idx = uniform_sampled_frames.tolist()
            frames = vr.get_batch(frame_idx).asnumpy()

            video_tensor = self.image_processor.preprocess(frames, return_tensors="pt")[
                "pixel_values"
            ].to(self.model.device, dtype=torch.float16)

            with torch.inference_mode():
                output_ids = self.model.generate(
                    input_ids,
                    images=[video_tensor],
                    modalities=[modalities],
                    **self.gen_kwargs,
                )
        elif modalities == "image":
            image = image.convert("RGB")
            images_tensor = process_images(
                [image], self.image_processor, self.model.config
            ).to(self.model.device, dtype=torch.float16)

            with torch.inference_mode():
                output_ids = self.model.generate(
                    input_ids,
                    images=images_tensor,
                    image_sizes=[image.size],
                    modalities=[modalities],
                    **self.gen_kwargs,
                )

        outputs = self.tokenizer.batch_decode(output_ids, skip_special_tokens=True)[
            0
        ].strip()

        return outputs

    def __run_inference_qwen2vl(
        self,
        prompt: str,
        modalities: str,
        image: PILImage = None,
        video_path: Path = "",
    ) -> str:
        """Qwen2-VL 모델을 이용해, modality에 따른 추론 후 결과를 반환하는 내부 함수.

        Args:
            prompt (str): 모델 추론시 사용될 프롬프트.
            modalities (str): 입력되는 데이터의 종류(video / image)
            image (PILImage, optional): 추론시 사용될 이미지 객체. Defaults to None.
            video_path (Path, optional): 추론시 사용될 비디오의 경로. Defaults to "".

        Returns:
            str: 추론한 결과 텍스트.
        """

<<<<<<< HEAD
        try:
            # 프롬프트 생성 및 토큰으로 변환.
            input_ids = self.__generate_prompt(prompt)

            # 비디오 파일 불러오기.
            vr = VideoReader(str(video_path), ctx=cpu(0))
            total_frame_num = len(vr)
            uniform_sampled_frames = np.linspace(
                0, total_frame_num - 1, self.max_frames_num, dtype=int
            )

            frame_idx = uniform_sampled_frames.tolist()
            frames = vr.get_batch(frame_idx).asnumpy()

            video_tensor = self.image_processor.preprocess(frames, return_tensors="pt")[
                "pixel_values"
            ].to(self.model.device, dtype=torch.float16)

            # 추론.
            outputs = self.__run_inference(input_ids, video_tensor, "video")
=======
        messages = [
            {
                "role": "user",
                "content": [
                    {
                        "type": modalities,
                    },
                    {"type": "text", "text": prompt},
                ],
            }
        ]

        # Modality에 맞는 데이터 입력.
        if modalities == "image":
            messages[0]["content"][0]["image"] = image
        elif modalities == "video":
            # 파일 확장자 추가.
            shutil.move(str(video_path), str(video_path) + ".mp4")

            messages[0]["content"][0]["video"] = str(video_path) + ".mp4"
            messages[0]["content"][0]["fps"] = 1.0
            messages[0]["content"][0]["max_pixels"] = 360 * 420

        # Prompt 양식에 맞도록 input 생성.
        text = self.processor.apply_chat_template(
            messages, tokenize=False, add_generation_prompt=True
        )
        image_inputs, video_inputs = process_vision_info(messages)

        # Modality에 맞는 입력 tensor 생성.
        if modalities == "image":
            inputs = self.processor(
                text=text,
                images=image_inputs,
                padding=True,
                return_tensors="pt",
            )
        elif modalities == "video":
            inputs = self.processor(
                text=[text],
                images=image_inputs,
                videos=video_inputs,
                padding=True,
                return_tensors="pt",
            )
        inputs = inputs.to("cuda")

        # Output 생성.
        generated_ids = self.model.generate(**inputs, max_new_tokens=128)
        generated_ids_trimmed = [
            out_ids[len(in_ids) :]
            for in_ids, out_ids in zip(inputs.input_ids, generated_ids)
        ]
        output = self.processor.batch_decode(
            generated_ids_trimmed,
            skip_special_tokens=True,
            clean_up_tokenization_spaces=False,
        )

        return output[0]

    @bentoml.api(route="/video")
    def infer_with_video(
        self, prompt: str, video_path: Annotated[Path, ContentType("video/mp4")]
    ) -> str:
        """비디오 파일을 이용한 VLM 추론 함수.

        Args:
            prompt (str): 추론시 이용할 함수.
            video_path (Path): 수론시 이용할 영상 저장 경로.

        Returns:
            str: 추론 후 결과.
        """

        # 설정된 모델에 따른 결과 추론.
        outputs = self.__callback_by_model(
            {
                "LongVA": self.__run_inference_longva,
                "Qwen2-VL": self.__run_inference_qwen2vl,
            },
            prompt=prompt,
            modalities="video",
            video_path=video_path,
        )
>>>>>>> c007c3ba

            return outputs
        except Exception as e:
            print(f"원본 비디오 처리 중 오류 발생: {e}")
            print("MPEG-4로 변환 후 재시도합니다.")

            # 임시 파일 생성
            with tempfile.NamedTemporaryFile(suffix=".mp4", delete=False) as temp_file:
                temp_path = Path(temp_file.name)

            try:
                # 비디오 변환
                convert_video_to_mpeg4(video_path, temp_path)

                # 변환된 비디오로 함수 재실행
                return self.infer_with_video(prompt, temp_path)
            finally:
                # 임시 파일 삭제
                os.unlink(temp_path)

    @bentoml.api(route="/image")
    def infer_with_image(self, prompt: str, image: PILImage) -> str:
        """이미지 파일을 이용한 VLM 추론 함수.

        Args:
            prompt (str): 추론시 이용할 함수.
            image (Image, optional): 추론시 이용할 PIL 이미지 객체.

        Returns:
            str: 추론 결과.
        """

        # 설정된 모델에 따른 결과 추론.
        outputs = self.__callback_by_model(
            {
                "LongVA": self.__run_inference_longva,
                "Qwen2-VL": self.__run_inference_qwen2vl,
            },
            prompt=prompt,
            modalities="image",
            image=image,
        )

        return outputs


@bentoml.service(
    resources={"cpu": "1"},
    traffic={"timeout": 10},
)
class DINO:
    def __init__(self) -> None:
        """Ground DINO의 serving을 위한 객체 생성 함수."""

        self.model = load_model(
            "GroundingDINO/groundingdino/config/GroundingDINO_SwinT_OGC.py",
            "GroundingDINO/weights/groundingdino_swint_ogc.pth",
        )

    @bentoml.api(route="/ground-box")
    def infer_ground_box(self, prompt: str, image: PILImage) -> Dict:
        """Ground DINO 추론을 위한 API 함수.

        Args:
            prompt (str): 추론시 이용될 프롬프트.
            image (PILImage): 추론할 이미지 객체.

        Returns:
            Dict: 결과 dict.
        """

        # 이미지 객체를 문자열로 변환하여 해시 생성
        image_hash = hashlib.md5(image.tobytes()).hexdigest()

        # .cache 디렉토리 생성
        cache_dir = Path(Config.PATH_CACHE)
        cache_dir.mkdir(parents=True, exist_ok=True)

        # 해시의 앞 5글자 추출
        hash_prefix = image_hash[:5]
        path_image = os.path.join(Config.PATH_CACHE, f"{hash_prefix}.jpg")

        image = image.convert("RGB").save(path_image)

        BOX_TRESHOLD = 0.35
        TEXT_TRESHOLD = 0.25

        _, image = load_image(path_image)

        boxes, logits, phrases = predict(
            model=self.model,
            image=image,
            caption=prompt,
            box_threshold=BOX_TRESHOLD,
            text_threshold=TEXT_TRESHOLD,
        )

        return {"boxes": boxes.tolist(), "logits": logits.tolist(), "phrases": phrases}


@bentoml.service(
    resources={"cpu": "1"},
    traffic={"timeout": 3},
)
class OCR:
    def __init__(self) -> None:
        """Ground DINO의 serving을 위한 객체 생성 함수."""
        config = Config()
        self.reader = easyocr.Reader(config.PREF_OCR["lang"])

    @bentoml.api(route="/ocr")
    def infer_img_to_text(self, image: PILImage) -> List:
        """Ground DINO 추론을 위한 API 함수.

        Args:
            prompt (str): 추론시 이용될 프롬프트.
            image (PILImage): 추론할 이미지 객체.

        Returns:
            Dict: 결과 dict.
        """

        # 이미지 객체를 문자열로 변환하여 해시 생성
        image_hash = hashlib.md5(image.tobytes()).hexdigest()

        # 해시의 앞 5글자 추출
        hash_prefix = image_hash[:5]
        path_image = os.path.join(Config.PATH_CACHE, f"{hash_prefix}.jpg")

        image = image.convert("RGB").save(path_image)

        results = self.reader.readtext(path_image)
        results = [result[1] for result in results]

        return results


@bentoml.service(
    resources={"cpu": "4"},
    traffic={"timeout": 30},
)
class Bako:
    service_vlm = bentoml.depends(VisionLanguage)
    service_dino = bentoml.depends(DINO)
    service_ocr = bentoml.depends(OCR)

    def __init__(self) -> None:
        memory_check_result = check_system_memory()
        print_memory_check_result(memory_check_result)

        if not all(memory_check_result.values()):
            raise MemoryError(
                "System does not meet the memory requirements. Please check the output above."
            )
        else:
            print("메모리 체킹 완료")

    @safe_video_processing
    @bentoml.api(route="/video")
    async def infer_with_video(self, prompt: str, video_path: Path) -> str:
        """비디오 파일을 이용한 LongVA 추론 함수. - Bako

        Args:
            prompt (str): 추론시 이용할 함수.
            video_path (str): 수론시 이용할 영상 저장 경로.

        Returns:
            str: 추론 후 결과.
        """
        try:
            result = await self.service_vlm.to_async.infer_with_video(
                prompt, video_path
            )
            return result
        except Exception as e:
            print(f"비디오 처리 중 오류 발생: {e}")
            return f"비디오 처리 중 오류 발생: {str(e)}"

    @bentoml.api(route="/image")
    async def infer_with_image(self, prompt: str, image: PILImage) -> str:
        """이미지 파일을 이용한 LongVA 추론 함수. - Bako

        Args:
            prompt (str): 추론시 이용할 함수.
            image (Image, optional): 추론시 이용할 PIL 이미지 객체.

        Returns:
            str: 추론 결과.
        """

        result = await self.service_vlm.to_async.infer_with_image(prompt, image)
        return result

    @bentoml.api(route="/ground-box")
    async def infer_ground_box(self, prompt: str, image: PILImage) -> Dict:
        """Ground DINO 추론을 위한 API 함수. - Bako

        Args:
            prompt (str): 추론시 이용될 프롬프트.
            image (PILImage): 추론할 이미지 객체.

        Returns:
            Dict: 결과 dict.
        """

        result = await self.service_dino.to_async.infer_ground_box(prompt, image)
        return result

    @bentoml.api(route="/ocr")
    async def infer_img_to_text(self, image: PILImage) -> List:
        """Ground DINO 추론을 위한 API 함수. - Bako

        Args:
            prompt (str): 추론시 이용될 프롬프트.
            image (PILImage): 추론할 이미지 객체.

        Returns:
            Dict: 결과 dict.
        """

        result = await self.service_ocr.to_async.infer_img_to_text(image)
        return result<|MERGE_RESOLUTION|>--- conflicted
+++ resolved
@@ -234,29 +234,7 @@
         Returns:
             str: 추론한 결과 텍스트.
         """
-
-<<<<<<< HEAD
-        try:
-            # 프롬프트 생성 및 토큰으로 변환.
-            input_ids = self.__generate_prompt(prompt)
-
-            # 비디오 파일 불러오기.
-            vr = VideoReader(str(video_path), ctx=cpu(0))
-            total_frame_num = len(vr)
-            uniform_sampled_frames = np.linspace(
-                0, total_frame_num - 1, self.max_frames_num, dtype=int
-            )
-
-            frame_idx = uniform_sampled_frames.tolist()
-            frames = vr.get_batch(frame_idx).asnumpy()
-
-            video_tensor = self.image_processor.preprocess(frames, return_tensors="pt")[
-                "pixel_values"
-            ].to(self.model.device, dtype=torch.float16)
-
-            # 추론.
-            outputs = self.__run_inference(input_ids, video_tensor, "video")
-=======
+        
         messages = [
             {
                 "role": "user",
@@ -342,7 +320,6 @@
             modalities="video",
             video_path=video_path,
         )
->>>>>>> c007c3ba
 
             return outputs
         except Exception as e:
